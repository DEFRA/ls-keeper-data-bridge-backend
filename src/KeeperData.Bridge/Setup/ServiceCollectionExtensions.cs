--- conflicted
+++ resolved
@@ -5,12 +5,9 @@
 using KeeperData.Infrastructure.Database.Setup;
 using KeeperData.Infrastructure.Messaging.Setup;
 using KeeperData.Infrastructure.Storage.Setup;
-<<<<<<< HEAD
-=======
 using KeeperData.Infrastructure.ETL.Setup;
 using KeeperData.Infrastructure.Extensions;
 using KeeperData.Infrastructure.Telemetry;
->>>>>>> 368a7b60
 using KeeperData.Bridge.Config;
 using KeeperData.Bridge.Authentication;
 using Microsoft.AspNetCore.Authentication;
@@ -59,9 +56,6 @@
 
             services.AddBackgroundJobDependencies(configuration);
 
-<<<<<<< HEAD
-            services.AddMongoQueryService();
-=======
             services.AddKeeperDataMetrics();
 
             // Configure OpenTelemetry for metrics
@@ -70,7 +64,8 @@
                 {
                     metrics.AddMeter(MetricNames.MeterName);
                 });
->>>>>>> 368a7b60
+
+            services.AddMongoQueryService();
         }
 
         private static void ConfigureHealthChecks(this IServiceCollection services)
