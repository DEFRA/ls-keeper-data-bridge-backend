--- conflicted
+++ resolved
@@ -23,10 +23,8 @@
         responseBody.Should().NotBeNullOrEmpty().And.Contain("\"status\": \"Healthy\"");
         responseBody.Should().Contain("All S3 buckets are reachable");
         responseBody.Should().Contain("SNS topic \\u0027ls-keeper-data-bridge-events\\u0027 is reachable.");
-<<<<<<< HEAD
+        responseBody.Should().Contain("\"ExternalStorageClient\":");
+        responseBody.Should().Contain("\"InternalStorageClient\":");
         responseBody.Should().Contain("MongoDB is reachable");
-=======
-        responseBody.Should().Contain("\"InternalStorageClient\":");
->>>>>>> 103341bc
     }
 }