<Project Sdk="Microsoft.NET.Sdk.Web">

  <PropertyGroup>
    <TargetFramework>net8.0</TargetFramework>
    <Nullable>enable</Nullable>
    <ImplicitUsings>enable</ImplicitUsings>
    <Dockerfile>..\Dockerfile</Dockerfile>
    <DockerDefaultTargetOS>Linux</DockerDefaultTargetOS>
    <DockerComposeProjectPath>..\docker-compose.dcproj</DockerComposeProjectPath>
    <UserSecretsId>KeeperData.Bridge-20241201</UserSecretsId>
    <GenerateDocumentationFile>true</GenerateDocumentationFile>
    <NoWarn>$(NoWarn);1591</NoWarn>
  </PropertyGroup>

  <ItemGroup>
    <PackageReference Include="Microsoft.AspNetCore.OData" Version="9.4.0" />
    <PackageReference Include="Microsoft.VisualStudio.Azure.Containers.Tools.Targets" Version="1.22.1" />
<<<<<<< HEAD
    <PackageReference Include="Swashbuckle.AspNetCore" Version="9.0.6" />
=======
    <PackageReference Include="OpenTelemetry" Version="1.9.0" />
    <PackageReference Include="OpenTelemetry.Extensions.Hosting" Version="1.9.0" />
>>>>>>> 368a7b60
  </ItemGroup>

  <ItemGroup>
    <ProjectReference Include="..\KeeperData.Bridge.Worker\KeeperData.Bridge.Worker.csproj" />
    <ProjectReference Include="..\KeeperData.Infrastructure\KeeperData.Infrastructure.csproj" />
  </ItemGroup>


</Project><|MERGE_RESOLUTION|>--- conflicted
+++ resolved
@@ -15,12 +15,9 @@
   <ItemGroup>
     <PackageReference Include="Microsoft.AspNetCore.OData" Version="9.4.0" />
     <PackageReference Include="Microsoft.VisualStudio.Azure.Containers.Tools.Targets" Version="1.22.1" />
-<<<<<<< HEAD
-    <PackageReference Include="Swashbuckle.AspNetCore" Version="9.0.6" />
-=======
     <PackageReference Include="OpenTelemetry" Version="1.9.0" />
     <PackageReference Include="OpenTelemetry.Extensions.Hosting" Version="1.9.0" />
->>>>>>> 368a7b60
+    <PackageReference Include="Swashbuckle.AspNetCore" Version="9.0.6" />
   </ItemGroup>
 
   <ItemGroup>
